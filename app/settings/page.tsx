--- conflicted
+++ resolved
@@ -3,7 +3,7 @@
  * Stránka nastavení uživatele
  * Umožňuje přepínat dark mode a další nastavení do budoucna.
  */
-<<<<<<< HEAD
+
 import {useEffect, useState} from "react";
 import {useRouter} from "next/navigation";
 import {Header} from "@/components/header";
@@ -11,16 +11,8 @@
 import {ContainerService} from "@/lib/container.service";
 import {UserRepository} from "@/lib/domain/repositories/user.repository";
 import {User} from "@/lib/domain/models/user.model";
-=======
-import { useEffect, useState } from "react";
-import { createClient } from "@/lib/supabase/client";
-import { useRouter } from "next/navigation";
-import { Header } from "@/components/header";
-import { ThemeSwitcher } from "@/app/components/ui/ThemeSwitcher";
-import type { User } from "@supabase/supabase-js";
 import { LanguageSwitcher } from "@/components/ui/languageSwitcher";
 import { useTranslation } from "@/lib/translation";
->>>>>>> f3bf02bc
 
 export default function SettingsPage() {
   const [user, setUser] = useState<User | null>(null);
