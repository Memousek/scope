"use client";
/**
 * Stránka profilu uživatele
 * Zobrazí základní informace o přihlášeném uživateli a možnost odhlášení.
 */
import { useEffect, useState } from "react";
import { createClient } from "@/lib/supabase/client";
import { useRouter } from "next/navigation";
import { Header } from "@/components/header";
import { UserIcon } from "lucide-react";
import Image from "next/image";
<<<<<<< HEAD
import {ContainerService} from "@/lib/container.service";
import {UserRepository} from "@/lib/domain/repositories/user.repository";
import {User} from "@/lib/domain/models/user.model";
=======
import { useTranslation } from "@/lib/translation";
>>>>>>> f3bf02bc

export default function ProfilePage() {
  const [user, setUser] = useState<User | null>(null);
  const [loading, setLoading] = useState(true);
  const router = useRouter();
  const { t } = useTranslation();

  useEffect(() => {
    const userRepository = ContainerService.getInstance().get(UserRepository);

    userRepository.getLoggedInUser().then((user) => {
        setUser(user);
        setLoading(false);
        if (!user) router.push("/auth/login");
    });
  }, [router]);

  const handleLogout = async () => {
    const supabase = createClient();
    await supabase.auth.signOut();
    router.push("/auth/login");
  };

  const handleRemoveAccount = async () => {
    if (!user?.id) return;
    const supabase = createClient();
    const { error } = await supabase.auth.admin.deleteUser(user.id);
    if (error) {
      console.error(error);
    } else {
      console.log("User deleted");
    }
  };

  if (loading) return <div className="p-8 text-center">{t("loading")}</div>;
  if (!user) return null;

  return (
    <>
      <Header />
<<<<<<< HEAD
      <div className="max-w-lg mx-auto p-8 mt-10 rounded-lg shadow bg-white">
        <h1 className="text-2xl font-bold mb-4 text-center">Profil uživatele</h1>
        <div className="mb-6 flex flex-col gap-2 text-gray-700">
          <div><b>Avatar:</b> {user.avatarUrl ? <Image src={user.avatarUrl} alt="Avatar" width={40} height={40} className="w-10 h-10 rounded-full" /> : <UserIcon className="w-10 h-10" />}</div>
          <div><b>Email:</b> {user.email}</div>
          {user.fullName && (
            <div><b>Jméno:</b> {user.fullName}</div>
          )}
          <div><b>Vytvořeno:</b> {new Date(user.createdAt).toLocaleString()}</div>
          <div><b>Aktualizováno:</b> {user.updatedAt ? new Date(user.updatedAt).toLocaleString() : 'N/A'}</div>
          <div><b>ID:</b> {user.id}</div>
=======
      <div className="max-w-lg mx-auto p-8 mt-10 rounded-lg shadow bg-white dark:bg-gray-800">
        <h1 className="text-2xl font-bold mb-4 text-center">{t("profile")}</h1>
        <div className="mb-6 flex flex-col gap-2 text-gray-700 dark:text-gray-300">
          <div><b>{t("avatar")}:</b> {user.user_metadata?.avatar_url ? <Image src={user.user_metadata.avatar_url} alt="Avatar" width={40} height={40} className="w-10 h-10 rounded-full" /> : <UserIcon className="w-10 h-10" />}</div>
          <div><b>{t("email")}:</b> {user.email}</div>
          {user.user_metadata?.full_name && (
            <div><b>{t("name")}:</b> {user.user_metadata.full_name}</div>
          )}
          <div><b>{t("created")}:</b> {user.created_at ? new Date(user.created_at).toLocaleString() : 'N/A'}</div>
          <div><b>{t("updated")}:</b> {user.updated_at ? new Date(user.updated_at).toLocaleString() : 'N/A'}</div>
          <div><b>{t("id")}:</b> {user.id}</div>
>>>>>>> f3bf02bc
        </div>
        <button
          onClick={handleLogout}
          className="bg-gray-600 dark:bg-gray-700 text-white px-5 py-2 rounded font-semibold shadow hover:bg-gray-700 transition w-full"
        >
          {t("logout")}
        </button>
        <button
          onClick={handleRemoveAccount}
          className="bg-red-600 text-white px-5 py-2 rounded font-semibold shadow hover:bg-red-700 transition w-full mt-4 disabled:opacity-50 disabled:cursor-not-allowed"
          disabled={true}
        >
          {t("delete_account")}
        </button>
      </div>
    </>
  );
} <|MERGE_RESOLUTION|>--- conflicted
+++ resolved
@@ -9,13 +9,10 @@
 import { Header } from "@/components/header";
 import { UserIcon } from "lucide-react";
 import Image from "next/image";
-<<<<<<< HEAD
 import {ContainerService} from "@/lib/container.service";
 import {UserRepository} from "@/lib/domain/repositories/user.repository";
 import {User} from "@/lib/domain/models/user.model";
-=======
 import { useTranslation } from "@/lib/translation";
->>>>>>> f3bf02bc
 
 export default function ProfilePage() {
   const [user, setUser] = useState<User | null>(null);
@@ -56,7 +53,6 @@
   return (
     <>
       <Header />
-<<<<<<< HEAD
       <div className="max-w-lg mx-auto p-8 mt-10 rounded-lg shadow bg-white">
         <h1 className="text-2xl font-bold mb-4 text-center">Profil uživatele</h1>
         <div className="mb-6 flex flex-col gap-2 text-gray-700">
@@ -68,19 +64,6 @@
           <div><b>Vytvořeno:</b> {new Date(user.createdAt).toLocaleString()}</div>
           <div><b>Aktualizováno:</b> {user.updatedAt ? new Date(user.updatedAt).toLocaleString() : 'N/A'}</div>
           <div><b>ID:</b> {user.id}</div>
-=======
-      <div className="max-w-lg mx-auto p-8 mt-10 rounded-lg shadow bg-white dark:bg-gray-800">
-        <h1 className="text-2xl font-bold mb-4 text-center">{t("profile")}</h1>
-        <div className="mb-6 flex flex-col gap-2 text-gray-700 dark:text-gray-300">
-          <div><b>{t("avatar")}:</b> {user.user_metadata?.avatar_url ? <Image src={user.user_metadata.avatar_url} alt="Avatar" width={40} height={40} className="w-10 h-10 rounded-full" /> : <UserIcon className="w-10 h-10" />}</div>
-          <div><b>{t("email")}:</b> {user.email}</div>
-          {user.user_metadata?.full_name && (
-            <div><b>{t("name")}:</b> {user.user_metadata.full_name}</div>
-          )}
-          <div><b>{t("created")}:</b> {user.created_at ? new Date(user.created_at).toLocaleString() : 'N/A'}</div>
-          <div><b>{t("updated")}:</b> {user.updated_at ? new Date(user.updated_at).toLocaleString() : 'N/A'}</div>
-          <div><b>{t("id")}:</b> {user.id}</div>
->>>>>>> f3bf02bc
         </div>
         <button
           onClick={handleLogout}
